\section{SaUCy}
\label{sec:saucy}

Using ILC, we build a concrete, executable implementation of a simplified UC
framework, dubbed SaUCy. Then, we demonstrate the versatility of SaUCy in three
ways:
\begin{enumerate}[leftmargin=*]
\item We define a protocol composition operator and its associated composition theorem.
\item We walk through an instantiation of UC commitments.
\item We use ILC's type system to reason about ``reentrancy,'' a subtle definitional issue in UC that has only recently been studied.
\end{enumerate}


%\begin{figure}
%  \centering
%  \includegraphics[width=0.4\linewidth]{graphics/execUC}
%  \caption{UC execution.}
%  \label{fig:execUC}
%\end{figure}


\subsection{Probabilistic Polynomial Time in ILC}
\label{subsec:ppt}
The goal of cryptography reduction is to relate every bad event in a protocol to a \emph{probabilistic polynomial time computation} that solves a hard problem.
The ILC typing rules do not guarantee termination, let alone polynomial time normalization, so we must tackle this in metatheory.
Also, since ILC is effectively deterministic (confluent), we will need to express random choices some other way.
To meet these needs we define a judgment about ILC terms that take a security parameter and a  stream of random bits.

\begin{definition}[Polynomial time normalization]
  \begin{comment}
  Consider a term \textsf{e} with the type
  \[\emptyctxt ;\emptyctxt |- \mathsf{e} : \tyBang{\tyNat} \multimap \tyBang{[\tyBit]}~{\multimap}_m~\tyBang{\tyBit},\]
  where the first argument is a security parameter and the second argument is a
  random bitstring.\footnote{The definition of polynomial time normalization
    applies similarly to a term \textsf{e} of type $\tyBit$ where the security
    parameter and random bitstring are free variables in \textsf{e}.} We say
  that \textsf{e} is polynomial time normalizable, written \textsf{poly(e)}, if
  for all security parameters \textsf{k} and all random bitstrings \textsf{r},
  where the length of \textsf{r} is polynomial in the security parameter
  \textsf{k}, the term \textsf{e k r} normalizes to a value \textsf{v} in a
  polynomial (in \textsf{k}) number of steps.
  \end{comment}
  The judgment that $e$ is polynomial time normalizable, written $\mathsf{PPT}~e$, is defined as follows:
  \begin{mathpar}
    \Infer{ppt}
    {\wrtok ~; \emptyctxt |- e : \tyNat {->}_{\wm}\ [\tyBit] -> \mathsf{a}\\
    \forall~k \in \tyNat.~\forall~r \in {[\tyBit]}^{(\emph{poly}(k))}.~e~k~r~{->}^{\emph{poly}(k)}~v}
    {\keyword{PPT}~e }
  \end{mathpar}
  This says that if for all security parameters $k$ and all bitstrings
  $r$ (of length polynomial in $k$) the term $e~k~r$ (when
  fully applied to any arguments) normalizes to a value $v$ in
  $\emph{poly}(k)$ steps.\footnote{Note that the normalization must be
    polynomial time for all $\mathsf{r}$, though we could have defined it to
    hold with high probability.}
\end{definition}

\begin{definition}[Value Distribution] 
  Because processes are confluent, we know that if $e~k~r~{->}^{*}~v$,
  then the value $v$ is unique.  We can therefore define the
  probability distribution ensemble
  $D(e) = \{ D_{e,k}\}_{k}$
  based on a uniform distribution $U_k$ over
  $k$-bit strings $r$, so the distribution $D_{e,k}$ is given as
\[
D_{e,k}(v) = \sum_{r \in R} U_{k}(r), \quad \textnormal{for~} R = \{ r ~|~ e~k~r~{->}^{*}~v \}.
\]
\end{definition}

\begin{definition}[Indistinguishability]
What remains is to define a notion of indistinguishability for value distributions. However, we need to clarify when polynomial time normalization is an assumption or a proof obligation.
  To simplify things later, we define a partial order $e_1 \le e_2$, which captures that $e_2$ must be $\mathsf{PPT}$ if $e_1$ is $\mathsf{PPT}$, and if so, that their value distributions are statistically similar.
  \begin{mathpar}
    \Infer{indist}
    {\keyword{PPT}~e_1 \implies (\keyword{PPT}~e_2 ~~\textnormal{and}~~
    {D(e_1) \sim D(e_2)})}
    {   \qquad e_1 \le e_2 }
  \end{mathpar}
\end{definition}

\subsection{SaUCy Execution Model}
\label{subsec:concrete-uc}
\begingroup
\setlength\intextsep{0pt}
\setlength{\columnsep}{10pt}
\begin{wrapfigure}{R}{0.15\textwidth}
\centering
\includegraphics[width=0.15\textwidth]{graphics/execUC}
\caption{\textsf{execUC}.}
\label{fig:execUC-diagram}
\end{wrapfigure}
<<<<<<< HEAD
% \todo{``Too short to be useful'' needs more intuition, execUC abbreviation.}
% Two goals of this subsection:
% - give forward examples of main UC concepts to code in our example
% - identify and explain the simplifications in SaUCy
The
implementation of SaUCy is centered around a definition of the UC execution model in
ILC.
The full code listing of \textsf{execUC} is given in the Appendix.
For the most part, \textsf{execUC} just involves connecting channels as illustrated
in Figure~\ref{fig:execUC-diagram}.
The execution is centered on the environment, in the sense that the environment first gets the write token, and the experiment concludes when the environment returns a value.
Otherwise, we explain some of the main modeling choices and the consequences they have for the ILC implementation.

To start with, we make several simplifications to standard UC, for example focusing on the special case of two-party protocols (\`{a} la Simplified UC~\cite{canetti2015simpler}).
We also only aim to show the case of \emph{static}
corruptions, in which the corrupt parties are determined at the onset.
This is achieved by parameterizing the entire experiment by a value \textsf{crupt :: Crupt}.
For a more general model with adaptive corruptions, \texttt{execUC} would need accept requests from the environment to add to the \textsf{crupt} list as execution proceeds.

Our corruption model is Byzantine, meaning the adversary gets to exert complete control over the corrupted parties.
% There is an alternative way to implement this. Since the ideal functionality is also aware of \textsf{crupt}, it can present an ``adversary interface,'' and accept commands on behalf of honest parties anyway.
For each party, depending on the value of \textsf{crupt}, either we run a copy of the honest protocol, or connect the channels to the adversary. This is abstracted in the function \textsf{corruptOrNot}.
%are two cases: corrupt (the adversary controls them), or honest (they follow the
%protocol). This logic is captured by an ILC \textsf{wrapper} function (shown in
%the Appendix).

%\lstinputlisting[style=myilc]{listings/simp-suc.ilc}
% data Crupt = CruptP | CruptQ | CruptNone
% which
% will suffice for our example of instantiating universally composable
% commitments.

We also model a strong form of communication channels between the parties: $P$ and $Q$ are connected by a pair of raw ILC channels. Communication over these channels happens immediately, without activating the adversary or leaking even the existence of the message.
In a more realistic model, the parties would only be able to communicate over a network channel modeled as a functionality, $\F{smt}$ or $\F{syn}$ \todo{refer to UC paper}.
Consequently our $\F{com}$ functionality would need to be weakened by leaking some (model-specific) information about the message to the adversary.

%\noindent The function \textsf{execUC} is parameterized by an environment \textsf{z},
%protocol parties \textsf{p} and \textsf{q}, an adversary \textsf{a}, an ideal
%functionality \textsf{f}, a security parameter \textsf{k}, a random bitstring
%\textsf{r}, and a static corruption model \textsf{crupt :: Crupt}.
%\textsf{Crupt} datatype is defined below, with its variants denoting the cases
%when party \textsf{p} is corrupt, party \textsf{q} is corrupt, or no party is
%corrupt, respectively.
%\lstinputlisting[style=myilc]{listings/crupt.ilc}
%\endgroup

% Note that for space and readability, we elide channel allocation/distribution
% and wrapper definitions (with ellipses). We also abbreviate the type signature
% (e.g., $A_{\mathsf{z}}$ is the type of \textsf{z}). More details can be found in
% the Appendix.
=======
\todo{``Too short to be useful'' needs more intuition, execUC abbreviation.} The
implementation of SaUCy is centered around a definition of UC execution model in
ILC.  For the most part, this just involves connecting channels as illustrated
in Figure~\ref{fig:execUC-diagram}. For demonstration, we only show the case of
two-party protocols (\`{a} la Simplified UC~\cite{canetti2015simpler}), which
will suffice for our example of instantiating universally composable
commitments.  Also, we will only aim to show the case of \emph{static}
corruptions, in which parties are corrupted at the onset of the execution. This
is in contrast to \emph{adaptive} corruptions, in which parties can be corrupted
as the execution proceeds.
\lstinputlisting[style=myilc]{listings/simp-suc.ilc}

\noindent The function \textsf{execUC} is parameterized by an environment \textsf{z},
protocol parties \textsf{p} and \textsf{q}, an adversary \textsf{a}, an ideal
functionality \textsf{f}, a security parameter \textsf{k}, a random bitstring
\textsf{r}, and a static corruption model \textsf{crupt :: Crupt}. The
\textsf{Crupt} datatype is defined below, with its variants denoting the cases
when party \textsf{p} is corrupt, party \textsf{q} is corrupt, or no party is
corrupt, respectively.
\lstinputlisting[style=myilc]{listings/crupt.ilc}
\endgroup
\noindent Some careful programming is needed to handle the cases when the
adversary sends messages on behalf of corrupted parties: For each party there
are two cases: corrupt (the adversary controls them), or honest (they follow the
protocol). This logic is captured by an ILC \textsf{corruptOrNot} function (shown in
the Appendix).

Note that for space and readability, we elide channel allocation/distribution
with ellipses. We also abbreviate the type signature (e.g., $A_{\mathsf{z}}$ is
the type of \textsf{z}). More details can be found in the Appendix.
>>>>>>> 1e9c7203

\begin{comment}
\begin{itemize}[leftmargin=*]
  \item \emph{Environment.} The environment's program defines interactions with
    the protocol parties and the adversary, which have different programs in the
    real world and the ideal world (see below). Its job is to distinguish which
    of the worlds it is interacting with.
  \item \emph{Protocol.} In the real world, the program of the protocol parties
    correspond to actual programs for running the protocol. In the ideal world,
    the protocol parties are simply dummy parties, which relay messages between
    the environment and the functionality.
  \item \emph{Adversary.} In the real world, the adversary is simply the dummy
    adversary, which relays messages between the environment and either the
    functionality or a corrupted party. In the ideal world, the adversary is a
    simulator, which must mimic the attack of any real world adversary, but in
    the ideal world.
  \item \emph{Functionality.} In the real world, the functionality is any
    functionality that the real world protocol makes calls to (if any). In the
    ideal world, the functionality is the specification for the protocol under
    analysis.
  \item \emph{Security parameter.} Each process is handed a security parameter
    (a natural number), and must run in a number of steps polynomial in this
    security parameter. We have more to say on this later.
  \item \emph{Corruptions.} The possible corruption models are either party
    \textsf{p} is corrupt, party \textsf{q} is corrupt, or no parties are
    corrupt, which are defined in the following datatype:
    \lstinputlisting[style=myilc]{listings/crupt.ilc}
\end{itemize}
\end{comment}

%For a real world execution, the protocol parties contain code for running the
%actual protocol under analysis, the adversary is the dummy adversary, and the
%ideal functionality is any functionality that the protocol makes calls to (if
%any). For an ideal world execution, the protocol parties are simply dummy
%parties, the adversary is a simulator, and the ideal functionality is a
%specification for the protocol under analysis. The environment has the ability
%to interact with each of the executions as they evolve. For the simulation to be
%good, the environment should not be able to distinguish which of the executions
%it is interacting with.


\subsection{Defining UC Security in ILC}
\label{subsec:uc}
The central security definition in UC is protocol emulation.  The guiding
principle is that $\pi$ emulates $\phi$ if the environment cannot distinguish between
the two protocols.  Our first attempt is the following, where $\mc{S}$ is the
simulator that translates every attack in the real world into an attack
expressed in the ideal world:
\begin{mathpar}
  \Infer{\st{emulate}}
        {\forall~\mc{Z}.~ 
         \mathsf{execUC}\ \mc{Z}\ \pi\ \mc{F}_1\ {\mathbbm{1}}_\mc{A} \le
         \mathsf{execUC}\ \mc{Z}\ \phi\ \mc{F}_2\ \mc{S}}
    {\mc{S} \entails (\pi, \mc{F}_1) \approx (\phi, \mc{F}_2)}
\end{mathpar}
To remark on a few notation choices: we make the functionality explicit, so emulation
is a relationship between protocol-functionality pairs.  Here,
$\mathbbm{1}_\mc{A}$ is the dummy adversary, which just relays messages between
the environment and the parties/functionality. We elide the standard dummy lemma that shows
this is without loss of generality; the intuition is that whatever an adversary
can do, the environment can achieve using $\mathbbm{1}_\mc{A}$.

%\[
%(\pi, \mc{F}_1) \overset{\mc{S}} \le (\phi, \mc{F}_2)
%\]
%\[
%S ~\keyword{proves}~ (\pi, \mc{F}_1) ~\keyword{emulates}~ (\phi, \mc{F}_2).
%  \]
%  Since the simulator tranlates attacks $\mc{A}$ to the real world, we treat $\mc{S}$ as a function, so $\mc{S A}$ is the ideal world adversary simulating $\mc{A}$.

%% Since emulation means that any attack on $\pi$ is also on $\phi$.
%% We have to translate \emph{attacker behaviors} of an arbitrary real world adversary $\mc{A}$ to a simulated adversary $\mc{(S~A)}$ in the ideal world.

Unfortunately this simple definition turns out to be vacuous: a degenerate
protocol $\pi$ can emulate anything simply failing to be $\keyword{PPT}$, e.g. by
diverging. To put it another way, the problem is the definition imposes a proof
obligation on the simulator $\mc{S}$ but not on $\pi$.  What we want to say is
that the \emph{real world} protocol $(\pi, \mc{F}_1)$ must be well behaved
whenever the \emph{ideal world} $(\phi, \mc{F}_2)$ is.  However, even a reasonable
protocol can result in non-PPT executions if paired with a divergent
environment.  In fact, giving a precise but composable notion of polynomial-time
for interactive processes has been an ongoing challenge in UC. In GNUC, the
approach is to define a well behaved environment, independently of its execution
context---roughly that the total size of its outgoing messages is bounded by a
polynomial, and that its running time is bounded if its total received input
size is bounded~\cite{hofheinz2015gnuc}. This notion is composable as desired,
although its use requires additional distinctions between ``invited'' and
``uninvited'' messages, which seems cluttered. RSIM makes analogous
choices~\cite{backes2007reactive}. While we think these could be equally applied to
ILC, our goal here is to provide a simpler notion.

We define protocol emulation by requiring a simulation in both directions, so
every behavior in the ideal world must correspond to a behavior in the real
world and vice versa.
\begin{definition}[Protocol Emulation]
  The judgment that one protocol-functionality pair $(\pi, \mc{F}_1)$ securely
  emulates another $(\phi, \mc{F}_2)$ (as proven by the simulators
  $\mc{S}_\mc{R},\mc{S}_\mc{I}$) is defined as
\begin{mathpar}
  \Infer{{emulate}}
        {\forall~\mc{Z}.~ 
         \mathsf{execUC}\ \mc{Z}\ \phi\ \mc{F}_2\ \mathbbm{1}_\mc{A} \le
         \mathsf{execUC}\ \mc{Z}\ \pi\ \mc{F}_1\ \mc{S_\mc{R}} \\\\
         \ \ \ \ \ \ \ \ ~\mathsf{execUC}\ \mc{Z}\ \pi\ \mc{F}_1\ \mathbbm{1}_\mc{A} \le
         \mathsf{execUC}\ \mc{Z}\ \phi\ \mc{F}_2\ \mc{S}_\mc{I}}
    {\mc{S_\mc{R},S_\mc{I}} \entails (\pi, \mc{F}_1) \approx (\phi, \mc{F}_2)}
\end{mathpar}
\end{definition}
\noindent We remark this definition goes against the UC convention of requiring
simulation in one direction only. One direction is preferable intuitively
because it should be fine if the protocol is even more secure than its
specification. Requiring both could be too restrictive, although we have not
encountered such problem in our examples.  In any case, the benefit is this
simplifies the polynomial time notion: vacuous protocols are clearly ruled out
by the top condition, and both simulations are only required to be \keyword{PPT}
if $\mc{Z}$ is.

%%   \begin{mathpar}
%%   \Infer{\st{emulate}}
%%         {\forall~\mc{A}~\mc{Z}.~ \keyword{PPT}~(\mathsf{execUC}~\mc{Z}~\phi~1_\mc{A}~\mc{F}_2) => \\\\
%%   \keyword{PPT}~(\mathsf{execUC}~\mc{Z}~\pi~\mc{S_\mc{R}}~\mc{F}_1)
%% \\\\
%%          \mathsf{execUC}\ \mc{Z}\ \pi\ \mc{F}_1\ \mc{A} \le
%%          \mathsf{execUC}\ \mc{Z}\ \phi\ \mc{F}_2\ (\mc{S}~\mc{A})}
%%         {(\pi, \mc{F}_1) \overset{\mc{S}}\le (\phi, \mc{F}_2)}
%%   \end{mathpar}
  

%
%
%We therefore need to express a judgment $\keyword{Good}$ to describe environments that are well behaved in the ideal world:
%\begin{mathpar}
%  \Infer{good}
%        {\keyword{PPT}~(\mathsf{execUC}~\mc{Z}~\phi~1_\mc{A}~\mc{F}_2)}
%        {\keyword{Good}~\phi~\mc{F}_2~\mc{Z}}
%\end{mathpar}
%% To resolve this concern, we say that every \emph{benign behavior} in the ideal world must translate to. We require an additional simulator in the real world $\mc{S_\mc{R}}$      says that every benign behavior in the ideal world must correspond to a benign environment in the real world. To characteris
%% \noindent Notice that this constraint has the dummy adversary $1_\mc{A}$.
%% %, even though it is written for the ideal world, unlike in the dummy lemma.
%% This is without loss of generality in the sense that $\keyword{Good}~\phi~\mc{F}_2~Z$ implies that for any $\mc{A}$, we could have a $\mc{Z'}$ such that
%% \[
%% \mathsf{execUC}~\mc{Z} ~\phi  ~\mc{A}~\mc{F}_2 \le
%% \mathsf{execUC}~\mc{Z'}~\phi~1_\mc{A}~\mc{F}_2
%% \]


\subsection{A Composition Theorem in SaUCy}
\label{subsec:composition}

%\begin{figure}
%  \centering
%  \includegraphics[width=0.75\linewidth]{graphics/protocol-composition}
%  \caption{Protocol composition diagram.}
%  \label{fig:protocol-composition}
%\end{figure}

As a first demonstration of SaUCy, we work through the development of a composition
operator, and give a theorem explaining its use.
\begin{definition}[UC realizes]
To set out, we introduce the notation of ``realizes,'' which views a protocol as a way of instantiating a specification functionality $\mc{F}_{2}$ from a setup assumption functionality $\mc{F}_1$,
%  if $\keyword(\mc{Z}, \pi, \mc{F}_0, \mc{A}_{\mathbbm{1}})$, then
%  $|- \keyword{polyUC}(\mc{Z}, \pi_{\mathbbm{1}}, \mc{F}_1, \mc{S})$, and the
  %  following statistical indistinguishability relation holds
\begin{mathpar}
  \Infer{realizes}
  {(\pi,~\mc{F}_1) \approx (\mathsf{id}_\pi, \mc{F}_2)}
  {\mc{F}_1 \yrightarrow{$\pi$} \mc{F}_2}
  \end{mathpar}
\end{definition}
\noindent where $\mathsf{id}_\pi$ is the \emph{dummy protocol}, which simply relays messages between the environment and the functionality.
This notation is convenient because it suggests a categorical approach to composition.

\begin{theorem}[Composition Theorem]
  \begin{mathpar}
  \Infer{}
  {\mc{F}_1 \yrightarrow{$\pi$} \mc{F}_2 \\ 
  \mc{F}_2 \yrightarrow{$\rho$} \mc{F}_3}
  {\mc{F}_1 \yrightarrow{$\rho \circ \pi$} \mc{F}_3}
  \end{mathpar}
\end{theorem}

\noindent The idea is that the $\rho \circ \pi$ can be defined in a natural way, where the ideal
functionality channel of $\rho$ is connected to the environment channel of $\pi$, as
illustrated and defined in Figure~\ref{fig:composition-operator}.
\begin{figure}
\includegraphics[width=0.6\linewidth]{graphics/protocol-composition}
\lstinputlisting[style=myilc]{listings/compose.ilc}
\caption{Protocol composition operator.}
\label{fig:composition-operator}
% The following is the nu block
  % (${\color{orange}\sf r{\rho_P}2{\pi_P}}$, ${\color{orange}\sf w{\rho_P}2{\pi_P}}$), (${\color{orange}\sf r{\pi_P}2{\rho_P}}$, ${\color{orange}\sf w{\pi_P}2{\rho_P}}$)
  % , (${\color{orange}\sf r{\rho_Q}2{\pi_Q}}$, ${\color{orange}\sf w{\rho_Q}2{\pi_Q}}$), (${\color{orange}\sf r{\pi_Q}2{\rho_Q}}$, ${\color{orange}\sf w{\pi_Q}2{\rho_Q}}$)
  % , (${\color{blue}\sf r{\rho_P}2{\rho_Q}}$, ${\color{blue}\sf w{\rho_Q}2{\rho_Q}}$), (${\color{blue}\sf r{\rho_Q}2{\rho_P}}$, ${\color{blue}\sf w{\rho_Q}2{\rho_Q}}$)		  

\end{figure}

\noindent \proof To prove the theorem we construct the simulators $S_{\mc{R},\rho} \circ S_{\mc{R},\pi}$ (respectively $S_{\mc{I},\rho} \circ S_{\mc{I,\pi}}$) in the natural way as well (given in the Appendix).
Our proof obligation is to introduce an arbitrary environment $\mc{Z}$ and conclude
\[  \keyword{execUC}~\mc{Z} ~(\rho \circ \pi)~\mc{F}_1 ~\mathbbm{1}_\mc{A}
\le \keyword{execUC}~\mc{Z} ~\mathbbm{1}_\mc{\pi} ~\mc{F}_3 ~(\mc{S}_{\mc{I},\rho} \circ \mc{S}_{\mc{I},\pi})
.\]
\noindent
%
The main idea is to notice that that we can bring $\rho$ from the composed protocol into the environment as $(\mc{Z}\circ \rho)$, reflecting the fact that the environment is meant to represent arbitrary outer protocols. The following derivation completes the proof:
\begin{align*}
    &~ \keyword{execUC}~\mc{Z}~(\rho \circ \pi)~\mc{F}_1~ \mathbbm{1}_\mc{A} & \\
  = &~ \keyword{execUC}~(\mc{Z}\circ \rho)~\pi~\mc{F}_1~ \mathbbm{1}_\mc{A} &
  \textnormal{(By inspection)} \\
\le&~ \keyword{execUC}~(\mc{Z}\circ \rho)~\mathsf{id}_\pi ~\mc{F}_2~ \mc{S}_{\mc{I},\pi} & (\textnormal{From}~ \mc{F}_1 \yrightarrow{$\pi$} \mc{F}_2) \\
 = &~ \keyword{execUC}~(\mc{S}_{\mc{I},\pi}\circ \mc{Z})~\rho ~\mc{F}_2~ \mathbbm{1}_\mc{A} &  \textnormal{(By inspection)} \\
\le&~ \keyword{execUC}~(\mc{S}_{\mc{I},\pi}\circ\mc{Z})~\mathsf{id}_\pi~\mc{F}_3~\mc{S}_{\mc{I},\rho} &
(\textnormal{From}~ \mc{F}_2 \yrightarrow{$\rho$} \mc{F}_3) \\
= &~ \keyword{execUC}~\mc{Z}~ \mathsf{id}_\pi~ \mc{F}_3~ (\mc{S}_{\mc{I},\pi} \circ \mc{S}_{\mc{I},\rho}) &
\textnormal{(By inspection)}
\end{align*}
The remaining case for $\mc{S}_{\mc{R},\rho} \circ \mc{S}_{\mc{R},\pi}$ is symmetric.\qed
\begin{comment}
The following equivalence is clear:
\begin{equation}
   \keyword{execUC}~\mc{Z}~(\rho \circ \pi)~\mc{F}_1~ \mathbbm{1}_\mc{A} =
   \keyword{execUC}~(\mc{Z}\circ \rho)~\pi~\mc{F}_1~ \mathbbm{1}_\mc{A}
\end{equation}

%% (1) Notice that by code path tracing equality:
%% execUC Z φπ F1 1 =
%% execUC (Z φ) π F1 1

Next, from $\mc{F}_1 \yrightarrow{$\pi$} \mc{F}_2$ we know %
\begin{equation}
  \keyword{execUC}~(\mc{Z}\circ \rho)~\pi~\mc{F}_1 ~ \mathbbm{1}_\mc{A} \le
  \keyword{execUC}~(\mc{Z}\circ \rho)~\mathsf{id}_\pi ~\mc{F}_2~ \mc{S}_{\mc{I},\pi}
\end{equation}
%% (2) Load (A) to have
%% execUC (Z φ) π F1 1 ≤ execUC (Z φ) 1 F2 SI1

Again by equality, we can see:
\begin{equation}
  \keyword{execUC}~(\mc{Z}\circ \rho)~\mathsf{id}_\pi~\mc{F}_2 ~ \mc{S}_{\mc{I},\pi} =
  \keyword{execUC}~(\mc{S}_{\mc{I},\pi}\circ \mc{Z})~\rho ~\mc{F}_2~ \mathbbm{1}_\mc{A}
\end{equation}
%% (3) Notice that by code path tracing equality:
%% execUC (Z φ) 1 F2 SI1 =
%% execUC (SI1 Z) φ F2 1

Next, from $\mc{F}_2 \yrightarrow{$\rho$} \mc{F}_3$ we know %
\begin{equation}
   \keyword{execUC}~(\mc{S}_{\mc{I},\pi}\circ\mc{Z})~\rho~ \mc{F}_2~\mathbbm{1}_\mc{A}
\le\keyword{execUC}~(\mc{S}_{\mc{I},\pi}\circ\mc{Z})~\mathsf{id}_\pi~\mc{F}_3~\mc{S}_{\mc{I},\rho}
\end{equation}
%% (4) Load (B) to have
%% execUC (SI1 Z) φ F2 1 ≤ execUC (SI1 Z) 1 F3 SI2

Finally, again by equality:
\begin{equation}
  \keyword{execUC}~(\mc{S}_{\mc{I},\pi}~\mc{Z})~\mathsf{id}_\pi~\mc{F}_3~\mc{S}_{\mc{I},\rho} =\keyword{execUC}~\mc{Z}~ \mathsf{id}_\pi~ \mc{F}_3~ (\mc{S}_{\mc{I},\pi} \circ \mc{S}_{\mc{I},\rho})
\end{equation}
\end{comment}
%% (5) By equality:
%% execUC (SI1 Z) 1 F3 SI2 =
%% execUC Z 1 F3 (SI1 o SI2)

\paragraph{Other notions of composition.}
Our composition operator above is just a starting point.
The ``universal composition''~\cite{canetti2001universally} operator essentially multiplexes sessions identified by unique tags (\emph{session ids}), while a joint state composition theorem collapses multiple subroutines into one~\cite{canetti2003universal}.
Despite its name, development in UC often involves defining additional composition operators. 
For example, interesting composition often happens ``in the functionality''
through higher order ``wrapper''
functionalities~\cite{kosba2016hawk,katz2007universally} which we would express
through abstraction. Some security properties require a generalized notion of
ideal functionality that the environment can interact with directly. All the
above motivate the development of the ILC core calculus as a flexible
foundation; developing them in ILC is important future work. \todo{Comparison}


\subsection{Instantiating UC Commitments}
\label{subsec:example}
We now walk through an instantiation of UC commitments (\`{a} la Canetti and
Fischlin~\cite{canetti2001commitments}).  Instantiation proofs in SaUCy follow a
standard rhythm. We start with a security definition as an ideal functionality
(such as $\Func_{\textsc{com}}$), give the protocol, construct a simulator, and
finally complete the relational analysis on paper.

UC commitments can be instantiated with standard cryptographic assumptions, for
example the RSA problem~\cite{lindell2014introduction}.  They also rely on a
``trusted setup,'' or common reference string (CRS), which are essentially
public parameters generated ahead of time (modeled as an ideal functionality
$\Func_{\textsc{crs}}$).

\paragraph{Extending ILC with cryptographic primitives.}
UC Commitments are realized from cryptographic primitives, such as trapdoor
permutations, which require extensions to ILC. The new syntactic forms are given
with their static and dynamic semantics in the Appendix.
%Figure~\ref{fig:extended-ilc}.

\paragraph{Commitment Protocol.}
We implement the commitment protocol by Canetti and
Fischlin~\cite{canetti2001commitments} in ILC:
\lstinputlisting[style=myilc]{listings/ucc.ilc}
To briefly summarize what is going on: The setup CRS functionality (given in the
Appendix) samples a random string $\sigma$ and two trapdoor pseudorandom generators (prgs $\mathsf{pk}_0, \mathsf{pk}_1$).
To commit to $b$, the committer produces a string $y$ that is the result of applying one or the other of the prgs, and if $b=1$ additionally applying xor with $\sigma$.
The intuitive explanation why this is hiding is that without the trapdoor, it is difficult to tell whether a random $4k$-bit string is in the range of either prg. To open the commitment, the committer simply reveals the preimage and the receiver checks which of the two cases applies. The intuitive explanation why this is binding is that it is difficult to find a pair $y,y\oplus\sigma$ that are respectively in the range of both prgs.

\paragraph{Defining the simulator.}
The UC proof consists of two simulators, one for the ideal world and one for the real world.
The ideal world simulator is ported directly from the UC literature~\cite{canetti2001commitments}. The non-standard real world simulator, given in the Appendix, is trivial, but necessary because our protocol emulation definition requires simulation in both directions.

The ideal world simulator generates its own ``fake'' CRS for which it stores the
trapdoors. The string $\sigma$ is not truly random, but instead is the result of
combining two evaluations of the prgs. In Figure~\ref{fig:sim-short} we show the
case that the committer P is corrupt (the other case is in the Appendix). The
simulator is activated when $\mc{Z}$ sends a message $(\mathsf{Commit}' ~ y)$;
in the real world, this is relayed by the dummy adversary to Q, who outputs
\textsf{Committed} back to the environment. Hence to achieve the same effect in
the ideal word, the simulator must send $(\mathsf{Commit}~b)$ to
$\Func_{\textsc{com}}$. To extract $b$ from $y$, the simulator makes use of the
prg trapdoor check which one has $y$ in its range.  It is necessary to argue by
cryptographic reduction that this simulation is sound, which we describe next.

\begin{figure}
\lstinputlisting[style=myilc]{listings/sim-short.ilc}
\caption{Ideal world simulator (excerpt) for UC commitment (full version in Appendix).}
\label{fig:sim-short}
\end{figure}


\paragraph{Relational argument.}
The goal of the relational analysis is to show that an environment's output in
the real world is indistinguishable from its output in the ideal world. The
proof follows the one in Canetti and Fischlin~\cite{canetti2001commitments}.

\begin{sketch}
  Consider the following ensembles:
  \begin{align*}
    D_{\mc{R}} &= D(\mathsf{execUC~\mc{Z}~(committer, receiver)~fCrs~dummyA})\\
    D_{\mc{R}}' &= D(\mathsf{execUC~\mc{Z}~(committer, receiver)~bCrs~dummyA})\\
    D_{\mc{I}} &= D(\mathsf{execUC~\mc{Z}~(dummyP, dummyQ)~fCom~simI})
  \end{align*}
  \noindent The ensemble $D_{\mc{R}}$ is over the output of $\mc{Z}$ in a real
  world execution. The ensemble $D_{\mc{R}}'$ is similar, except $\mc{Z}$ runs
  with a bad functionality that computes fake public strings in the same way
  that the simulator does. The ensemble $D_{\mc{I}}$ is over the output of
  $\mc{Z}$ in an ideal world execution. The goal is to show that $D_{\mc{R}} \sim
  D_{\mc{I}}$.
%  
  The proof proceeds by first showing that distinguishing between $D_{\mc{R}}$
  and $D_{\mc{R}}'$ reduces to breaking the pseudorandomness of the trapdoor
  permutation (\textsf{tdp}) (hence, $D_{\mc{R}} \sim D_{\mc{R}}'$), and then by
  showing that distinguishing between $D_{\mc{R}}'$ and $D_{\mc{I}}$ also
  reduces to breaking the pseudorandomness of \textsf{tdp} (hence, $D_{\mc{R}}'
  \sim D_{\mc{I}}$). By the transitivity of indistinguishability, ${D_{\mc{R}} \sim
    D_{\mc{I}}}$.
\end{sketch}

Here, ILC's confluence property plays a critical role: It is necessary for
defining the probability ensembles $D_{\mc{R}}$, $D_{\mc{R}}'$, and
$D_{\mc{I}}$, without which we would not be able to reduce the problem of
distinguishing the real world and ideal world ensembles ($D_{\mc{R}}$ and
$D_{\mc{I}}$, respectively) to solving some computationally hard problem
(breaking the pseudorandomness of \textsf{tdp}). \todo{Check, include bCrs}

\subsection{Reentrancy in SaUCy}
\label{subsec:reentrancy}

Camenisch et al.~\cite{camenisch2016universal} recently identified subtleties in
defining UC ideal functionalities (related to reentrancy and the scheduling of
concurrent code) such that several functionalities in the literature are
ambiguous as ITMs. Although concerning, these issues have no cryptographic
flavor, and so they are better addressed from a PL standpoint.  To illustrate,
consider the following (untypeable) ILC process \textsf{reentrantF}, which
allows an adversary $\mc{A}$ to control the delivery schedule of messages from
$P$ to $Q$ (i.e., an asynchronous channel):
\lstinputlisting[style=myilc]{listings/loop.ilc}
\lstinputlisting[style=myilc]{listings/reentrant.ilc}

After receiving input from party $P$, it notifies the adversary, then forks a
background thread to wait for \textsf{Ok} before delivering the message.  This
introduces a race condition: Suppose input message $m_1$ is sent by $P$, but
then $\mc{A}$, before sending \textsf{Ok}, instead returns control to $\mathcal
Z$, which passes $P$ a second input $m_2$. Now there are two queued
messages. Which one gets delivered when the adversary sends \textsf{Ok}?

To resolve this issue, notice that \textsf{reentrantF} is untypeable in ILC.
The race condition occurs because the read channel \textsf{frA} is duplicated
(appears free in an intuitionistic function).  Camenisch et
al.~\cite{camenisch2016universal} identified several strategies for resolving
this problem in UC, which in turn are expressible ILC. One approach is to make
the process explicitly sequential, such that the arrival of a second message
before the first is delivered causes execution to get stuck:
\lstinputlisting[style=myilc]{listings/reentrant-seq.ilc}
Alternatively, we may discard such messages arriving out of order, returning
them to sender; we express this in ILC using the external choice operator:
\lstinputlisting[style=myilc]{listings/reentrant-ignore.ilc}

The most compelling strategy is to restrict how the environment/adversary
respond to certain ``metamessages.'' Modeling this solution is left as future
work, but ILC provides an ideal starting point---restrictions on metamessages can
be expressed by behavior refinements, i.e., on receiving a message on channel A,
the process P must not send a message on its other channels until sending a
message on B.<|MERGE_RESOLUTION|>--- conflicted
+++ resolved
@@ -89,7 +89,6 @@
 \caption{\textsf{execUC}.}
 \label{fig:execUC-diagram}
 \end{wrapfigure}
-<<<<<<< HEAD
 % \todo{``Too short to be useful'' needs more intuition, execUC abbreviation.}
 % Two goals of this subsection:
 % - give forward examples of main UC concepts to code in our example
@@ -140,38 +139,10 @@
 % and wrapper definitions (with ellipses). We also abbreviate the type signature
 % (e.g., $A_{\mathsf{z}}$ is the type of \textsf{z}). More details can be found in
 % the Appendix.
-=======
-\todo{``Too short to be useful'' needs more intuition, execUC abbreviation.} The
-implementation of SaUCy is centered around a definition of UC execution model in
-ILC.  For the most part, this just involves connecting channels as illustrated
-in Figure~\ref{fig:execUC-diagram}. For demonstration, we only show the case of
-two-party protocols (\`{a} la Simplified UC~\cite{canetti2015simpler}), which
-will suffice for our example of instantiating universally composable
-commitments.  Also, we will only aim to show the case of \emph{static}
-corruptions, in which parties are corrupted at the onset of the execution. This
-is in contrast to \emph{adaptive} corruptions, in which parties can be corrupted
-as the execution proceeds.
-\lstinputlisting[style=myilc]{listings/simp-suc.ilc}
-
-\noindent The function \textsf{execUC} is parameterized by an environment \textsf{z},
-protocol parties \textsf{p} and \textsf{q}, an adversary \textsf{a}, an ideal
-functionality \textsf{f}, a security parameter \textsf{k}, a random bitstring
-\textsf{r}, and a static corruption model \textsf{crupt :: Crupt}. The
-\textsf{Crupt} datatype is defined below, with its variants denoting the cases
-when party \textsf{p} is corrupt, party \textsf{q} is corrupt, or no party is
-corrupt, respectively.
-\lstinputlisting[style=myilc]{listings/crupt.ilc}
-\endgroup
-\noindent Some careful programming is needed to handle the cases when the
-adversary sends messages on behalf of corrupted parties: For each party there
-are two cases: corrupt (the adversary controls them), or honest (they follow the
-protocol). This logic is captured by an ILC \textsf{corruptOrNot} function (shown in
-the Appendix).
-
 Note that for space and readability, we elide channel allocation/distribution
 with ellipses. We also abbreviate the type signature (e.g., $A_{\mathsf{z}}$ is
 the type of \textsf{z}). More details can be found in the Appendix.
->>>>>>> 1e9c7203
+
 
 \begin{comment}
 \begin{itemize}[leftmargin=*]
