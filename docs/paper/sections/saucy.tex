\section{SaUCy}
\label{sec:saucy}

Using ILC, we build a concrete, executable implementation of the UC framework,
dubbed SaUCy. Then, we demonstrate the versatility of SaUCy in three ways:
\begin{enumerate}[leftmargin=*]
\item We define a protocol composition operator and its associated composition theorem.
\item We walk through an instantiation of UC commitments.
\item We use ILC's type system to reason about ``reentrancy,'' a subtle definitional issue in UC that has only recently been studied.
\end{enumerate}


%\begin{figure}
%  \centering
%  \includegraphics[width=0.4\linewidth]{graphics/execUC}
%  \caption{UC execution.}
%  \label{fig:execUC}
%\end{figure}


\subsection{Probabilistic Polynomial Time in ILC}
\label{subsec:ppt}
The goal of cryptography reduction is to relate every bad event in a protocol to a \emph{probabilistic polynomial time computation} that solves a hard problem.
The ILC typing rules do not guarantee termination, let alone polynomial time normalization, so we must tackle this in metatheory.
Also, since ILC is effectively deterministic (confluent), we will need to express random choices some other way.
To meet these needs we define a judgment about ILC terms that take a security parameter and a  stream of random bits.

\begin{definition}[Polynomial time normalization]
  \begin{comment}
  Consider a term \textsf{e} with the type
  \[\emptyctxt ;\emptyctxt |- \mathsf{e} : \tyBang{\tyNat} \multimap \tyBang{[\tyBit]}~{\multimap}_m~\tyBang{\tyBit},\]
  where the first argument is a security parameter and the second argument is a
  random bitstring.\footnote{The definition of polynomial time normalization
    applies similarly to a term \textsf{e} of type $\tyBit$ where the security
    parameter and random bitstring are free variables in \textsf{e}.} We say
  that \textsf{e} is polynomial time normalizable, written \textsf{poly(e)}, if
  for all security parameters \textsf{k} and all random bitstrings \textsf{r},
  where the length of \textsf{r} is polynomial in the security parameter
  \textsf{k}, the term \textsf{e k r} normalizes to a value \textsf{v} in a
  polynomial (in \textsf{k}) number of steps.
  \end{comment}
  The judgment that \textsf{e} is polynomial time normalizable, written \textsf{PPT e}, is defined as follows:
  \begin{mathpar}
    \Infer{ppt}
    {\emptyctxt ~; \emptyctxt |- e : \tyBang{\tyNat} \multimap \tyBang{[\tyBit]} {\multimap}_{m}
      \tyBang{\tyBit}\\
    \forall~\mathsf{k} \in \tyNat.~\forall~r \in {[\tyBit]}^{(poly(\mathsf{k}))}.~\mathsf{e~!k~!r}~{->}^{poly(\mathsf{k})}~\mathsf{v}}
    {\keyword{PPT}~ \mathsf{e} }
  \end{mathpar}
  This says that if for all security parameters \textsf{k} and all bitstrings
  \textsf{r} with length polynomial in \textsf{k} the term \textsf{e~!k~!r}
  normalizes to a value \textsf{v} in $poly(\mathsf{k})$ steps.\footnote{Note that the normalization must be polynomial time for all $\mathsf{r}$, though we could have defined it to hold with high probability.}
\end{definition}

\begin{definition}[Value Distribution] 
  Because processes are confluent, we know that if $\mathsf{e~!k~!r}~{->}^{*}~\mathsf{v}$
  then the value $\mathsf{v}$ is unique.  We can therefore define the
  probability distribution ensemble
  $D(\mathsf{e}) = \{ D_{\mathsf{e,k}}\}_\mathsf{k}$
  based on a uniform distribution $U_k$ over
  $\mathsf{k}$-bit strings $\mathsf{r}$, so the distribution $D_{\mathsf{e,k}}$ is given as
\[
D_{\mathsf{e},\mathsf{k}}(\mathsf{v}) = \sum_{\mathsf{r} \in R} U_{\mathsf{k}}(\mathsf{r}), \quad \textnormal{for~} R = \{ \mathsf{r} ~|~ \mathsf{e~!k~!r}~{->}^{*}~\mathsf{v} \}.
\]
\end{definition}

\begin{definition}[Indistinguishability]
What remains is to define a notion of indistinguishability for value distributions. However, we need to clarify when polynomial time normalization is an assumption or a proof obligation.
  To simplify things later, we define a partial order $\mathsf{e}_1 \le \mathsf{e}_2$, which captures that $\mathsf{e}_2$ must be $\mathsf{PPT}$ if $\mathsf{e}_1$ is $\mathsf{PPT}$, and if so, that their value distributions are statistically similar.
  \begin{mathpar}
    \Infer{indist}
    {\keyword{PPT}~ \mathsf{e}_1 \implies (\keyword{PPT}~ \mathsf{e}_2 ~~\keyword{and}~~
    {D(\mathsf{e}_1) \sim D(\mathsf{e}_2)})}
    {   \qquad \mathsf{e}_1 \le \mathsf{e}_2 }
  \end{mathpar}
\end{definition}

\subsection{The UC Framework, Concretely}
\label{subsec:concrete-uc}
\begingroup
\setlength\intextsep{0pt}
\setlength{\columnsep}{10pt}
\begin{wrapfigure}{R}{0.15\textwidth}
\centering
\includegraphics[width=0.15\textwidth]{graphics/execUC}
\caption{\textsf{execUC}.}
\label{fig:execUC-diagram}
\end{wrapfigure}
The implementation of SaUCy
 is centered around a definition of UC execution model in ILC.
For the most part, this just involves connecting channels as illustrated in
Figure~\ref{fig:execUC-diagram}. For demonstration, we only show
the case of two-party protocols (\`{a} la Simplified
UC~\cite{canetti2015simpler}), which will suffice for our example of
instantiating universally composable commitments.  Also, we will only aim to
show the case of \emph{static} corruptions, in which parties are corrupted at
the onset of the execution. This is in contrast to \emph{adaptive} corruptions,
in which parties can be corrupted as the execution proceeds.
\lstinputlisting[style=myilc]{listings/simp-suc.ilc}

\noindent The function \textsf{execUC} is parameterized by an environment \textsf{z},
protocol parties \textsf{p} and \textsf{q}, an adversary \textsf{a}, an ideal
functionality \textsf{f}, a security parameter \textsf{k}, a random bitstring
\textsf{r}, and a static corruption model \textsf{crupt :: !Crupt}. The
\textsf{Crupt} datatype is defined below, with its variants denoting the cases
when party \textsf{p} is corrupt, party \textsf{q} is corrupt, or no party is
corrupt, respectively.
<<<<<<< HEAD
Some careful programming is needed to handle the cases when the adversary sends
messages on behalf of corrupted parties; this is captured by
\textsf{wrapper\{P,Q\}} (shown in \Appendixref{sec:full-execUC}).

\endgroup

=======
>>>>>>> 4f7a3edf
\lstinputlisting[style=myilc]{listings/crupt.ilc}
\endgroup
\noindent Some careful programming is needed to handle the cases
when the adversary sends messages on behalf of corrupted parties; this is 
captured by \textsf{wrapper\{P,Q\}} (shown in the Appendix).

\noindent It first allocates the required channels (see
Figure~\ref{fig:execUC-diagram}), and then splits a random bitstring,
distributing pieces to each of the parties as they are run.  Note that each
protocol party is run in a wrapper function, which determines its behavior based
on whether or not it is corrupted (the adversary masquerades as a corrupted
party).

Note that for space and readability, we elide channel allocation/distribution
and wrapper definitions (with ellipses). We also abbreviate the type signature
(e.g., $X_{\mathsf{z}}$ is the type of \textsf{z}). More details can be found in
\Appendixref{sec:full-execUC}.

\begin{comment}
\begin{itemize}[leftmargin=*]
  \item \emph{Environment.} The environment's program defines interactions with
    the protocol parties and the adversary, which have different programs in the
    real world and the ideal world (see below). Its job is to distinguish which
    of the worlds it is interacting with.
  \item \emph{Protocol.} In the real world, the program of the protocol parties
    correspond to actual programs for running the protocol. In the ideal world,
    the protocol parties are simply dummy parties, which relay messages between
    the environment and the functionality.
  \item \emph{Adversary.} In the real world, the adversary is simply the dummy
    adversary, which relays messages between the environment and either the
    functionality or a corrupted party. In the ideal world, the adversary is a
    simulator, which must mimic the attack of any real world adversary, but in
    the ideal world.
  \item \emph{Functionality.} In the real world, the functionality is any
    functionality that the real world protocol makes calls to (if any). In the
    ideal world, the functionality is the specification for the protocol under
    analysis.
  \item \emph{Security parameter.} Each process is handed a security parameter
    (a natural number), and must run in a number of steps polynomial in this
    security parameter. We have more to say on this later.
  \item \emph{Corruptions.} The possible corruption models are either party
    \textsf{p} is corrupt, party \textsf{q} is corrupt, or no parties are
    corrupt, which are defined in the following datatype:
    \lstinputlisting[style=myilc]{listings/crupt.ilc}
\end{itemize}
\end{comment}

%For a real world execution, the protocol parties contain code for running the
%actual protocol under analysis, the adversary is the dummy adversary, and the
%ideal functionality is any functionality that the protocol makes calls to (if
%any). For an ideal world execution, the protocol parties are simply dummy
%parties, the adversary is a simulator, and the ideal functionality is a
%specification for the protocol under analysis. The environment has the ability
%to interact with each of the executions as they evolve. For the simulation to be
%good, the environment should not be able to distinguish which of the executions
%it is interacting with.


\subsection{Defining UC Security in ILC}
\label{subsec:uc}
The central security definition in UC is protocol emulation.  The guiding
principle is that $\pi$ emulates $\phi$ if the environment cannot distinguish between
the two protocols.  Our first attempt is the following, where $\mc{S}$ is the
simulator that translates every attack in the real world into an attack
expressed in the ideal world:
\begin{mathpar}
  \Infer{\st{emulate}}
        {\forall~\mc{Z}.~ 
         \mathsf{execUC}\ \mc{Z}\ \pi\ \mc{F}_1\ {\mathbbm{1}}_\mc{A} \le
         \mathsf{execUC}\ \mc{Z}\ \phi\ \mc{F}_2\ \mc{S}}
    {\mc{S} \entails (\pi, \mc{F}_1) \approx (\phi, \mc{F}_2)}
\end{mathpar}
To remark on a few notation choices: we make the functionality explicit, so emulation
is a relationship between protocol-functionality pairs.  Here,
$\mathbbm{1}_\mc{A}$ is the dummy adversary, which just relays messages between
the environment and the parties/functionality. We elide the standard dummy lemma that shows
this is without loss of generality; the intuition is that whatever an adversary
can do, the environment can achieve using $\mathbbm{1}_\mc{A}$.

%\[
%(\pi, \mc{F}_1) \overset{\mc{S}} \le (\phi, \mc{F}_2)
%\]
%\[
%S ~\keyword{proves}~ (\pi, \mc{F}_1) ~\keyword{emulates}~ (\phi, \mc{F}_2).
%  \]
%  Since the simulator tranlates attacks $\mc{A}$ to the real world, we treat $\mc{S}$ as a function, so $\mc{S A}$ is the ideal world adversary simulating $\mc{A}$.

%% Since emulation means that any attack on $\pi$ is also on $\phi$.
%% We have to translate \emph{attacker behaviors} of an arbitrary real world adversary $\mc{A}$ to a simulated adversary $\mc{(S~A)}$ in the ideal world.

Unfortunately this simple definition turns out to be vacuous: a degenerate
protocol $\pi$ can emulate anything simply failing to be $\keyword{PPT}$, e.g. by
diverging. To put it another way, the problem is the definition imposes a proof
obligation on the simulator $\mc{S}$ but not on $\pi$.  What we want to say is
that the \emph{real world} protocol $(\pi, \mc{F}_1)$ must be well behaved
whenever the \emph{ideal world} $(\phi, \mc{F}_2)$ is.  However, even a reasonable
protocol can result in non-PPT executions if paired with a divergent
environment.  In fact, giving a precise but composable notion of polynomial-time
for interactive processes has been an ongoing challenge in UC. In GNUC, the
approach is to define a well behaved environment, independently of its execution
context---roughly that the total size of its outgoing messages is bounded by a
polynomial, and that its running time is bounded if its total received input
size is bounded~\cite{hofheinz2015gnuc}. This notion is composable as desired,
although its use requires additional distinctions between ``invited'' and
``uninvited'' messages, which seems cluttered. RSIM makes analogous
choices~\cite{backes2007reactive}. While we think these could be equally applied to
ILC, our goal here is to provide a simpler notion.

We define protocol emulation by requiring a simulation in both directions, so every behavior in the ideal world must correspond to a behavior in the real world and vice versa.
\begin{definition}[Protocol Emulation]
  The judgment that one protocol-functionality pair $(\pi, \mc{F}_1)$  securely emulates another $(\phi, \mc{F}_2)$ (as proven the simulators $\mc{S}_\mc{R},\mc{S}_\mc{I}$) is defined as
\begin{mathpar}
  \Infer{{emulate}}
        {\forall~\mc{Z}.~ 
         \mathsf{execUC}\ \mc{Z}\ \phi\ \mc{F}_2\ \mathbbm{1}_\mc{A} \le
         \mathsf{execUC}\ \mc{Z}\ \pi\ \mc{F}_1\ \mc{S_\mc{R}} \\\\
         \ \ \ \ \ \ \ \ ~\mathsf{execUC}\ \mc{Z}\ \pi\ \mc{F}_1\ \mathbbm{1}_\mc{A} \le
         \mathsf{execUC}\ \mc{Z}\ \phi\ \mc{F}_2\ \mc{S}_\mc{I}}
    {\mc{S_\mc{R},S_\mc{I}} \entails (\pi, \mc{F}_1) \approx (\phi, \mc{F}_2)}
\end{mathpar}
\end{definition}
\noindent We remark this definition goes against the UC convention of requiring simulation in one direction only. One direction is preferable intuitively because it should be OK if the protocol is even more secure than its specification. Requiring both could be too restrictive, although we have not encountered such problem in our examples.
In any case, the benefit is this simplifies the polynomial time notion: vacuous protocols are clearly ruled out by the top condition, and both simulations are only required to be \keyword{PPT} if $\mc{Z}$ is. 

%%   \begin{mathpar}
%%   \Infer{\st{emulate}}
%%         {\forall~\mc{A}~\mc{Z}.~ \keyword{PPT}~(\mathsf{execUC}~\mc{Z}~\phi~1_\mc{A}~\mc{F}_2) => \\\\
%%   \keyword{PPT}~(\mathsf{execUC}~\mc{Z}~\pi~\mc{S_\mc{R}}~\mc{F}_1)
%% \\\\
%%          \mathsf{execUC}\ \mc{Z}\ \pi\ \mc{F}_1\ \mc{A} \le
%%          \mathsf{execUC}\ \mc{Z}\ \phi\ \mc{F}_2\ (\mc{S}~\mc{A})}
%%         {(\pi, \mc{F}_1) \overset{\mc{S}}\le (\phi, \mc{F}_2)}
%%   \end{mathpar}
  

%
%
%We therefore need to express a judgment $\keyword{Good}$ to describe environments that are well behaved in the ideal world:
%\begin{mathpar}
%  \Infer{good}
%        {\keyword{PPT}~(\mathsf{execUC}~\mc{Z}~\phi~1_\mc{A}~\mc{F}_2)}
%        {\keyword{Good}~\phi~\mc{F}_2~\mc{Z}}
%\end{mathpar}
%% To resolve this concern, we say that every \emph{benign behavior} in the ideal world must translate to. We require an additional simulator in the real world $\mc{S_\mc{R}}$      says that every benign behavior in the ideal world must correspond to a benign environment in the real world. To characteris
%% \noindent Notice that this constraint has the dummy adversary $1_\mc{A}$.
%% %, even though it is written for the ideal world, unlike in the dummy lemma.
%% This is without loss of generality in the sense that $\keyword{Good}~\phi~\mc{F}_2~Z$ implies that for any $\mc{A}$, we could have a $\mc{Z'}$ such that
%% \[
%% \mathsf{execUC}~\mc{Z} ~\phi  ~\mc{A}~\mc{F}_2 \le
%% \mathsf{execUC}~\mc{Z'}~\phi~1_\mc{A}~\mc{F}_2
%% \]


\subsection{A composition theorem in SaUCy}
\label{subsec:composition}

%\begin{figure}
%  \centering
%  \includegraphics[width=0.75\linewidth]{graphics/protocol-composition}
%  \caption{Protocol composition diagram.}
%  \label{fig:protocol-composition}
%\end{figure}

As a first demonstration of SaUCy, we work through the development of a composition
operator, and give a theorem explaining its use.
\begin{definition}[UC realizes]
To set out, we introduce the notation of ``realizes,'' which views a protocol as a way of instantiating a specification functionality $\mc{F}_{2}$ from a setup assumption functionality $\mc{F}_1$,
%  if $\keyword(\mc{Z}, \pi, \mc{F}_0, \mc{A}_{\mathbbm{1}})$, then
%  $|- \keyword{polyUC}(\mc{Z}, \pi_{\mathbbm{1}}, \mc{F}_1, \mc{S})$, and the
  %  following statistical indistinguishability relation holds
\begin{mathpar}
  \Infer{realizes}
  {(\pi,~\mc{F}_1) \approx (\mathsf{id}_\pi, \mc{F}_2)}
  {\mc{F}_1 \yrightarrow{$\pi$} \mc{F}_2}
  \end{mathpar}
\end{definition}
\noindent where $\mathsf{id}_\pi$ is the \emph{dummy protocol}, which simply relays messages between the environment and the functionality.
This notation is convenient because it suggests a categorical approach to composition.

\begin{theorem}[Composition Theorem]
  \begin{mathpar}
  \Infer{}
  {\mc{F}_1 \yrightarrow{$\pi$} \mc{F}_2 \\ 
  \mc{F}_2 \yrightarrow{$\rho$} \mc{F}_3}
  {\mc{F}_1 \yrightarrow{$\rho \circ \pi$} \mc{F}_3}
  \end{mathpar}
\end{theorem}

\noindent The idea is that the $\rho \circ \pi$ can be defined in a natural way, where the ideal
functionality channel of $\rho$ is connected to the environment channel of $\pi$, as
illustrated and defined in Figure~\ref{fig:composition-operator}.
\begin{figure}
\includegraphics[width=0.75\linewidth]{graphics/protocol-composition}
\lstinputlisting[style=myilc]{listings/compose.ilc}
\caption{Protocol composition operator.}
\label{fig:composition-operator}
% The following is the nu block
  % (${\color{orange}\sf r{\rho_P}2{\pi_P}}$, ${\color{orange}\sf w{\rho_P}2{\pi_P}}$), (${\color{orange}\sf r{\pi_P}2{\rho_P}}$, ${\color{orange}\sf w{\pi_P}2{\rho_P}}$)
  % , (${\color{orange}\sf r{\rho_Q}2{\pi_Q}}$, ${\color{orange}\sf w{\rho_Q}2{\pi_Q}}$), (${\color{orange}\sf r{\pi_Q}2{\rho_Q}}$, ${\color{orange}\sf w{\pi_Q}2{\rho_Q}}$)
  % , (${\color{blue}\sf r{\rho_P}2{\rho_Q}}$, ${\color{blue}\sf w{\rho_Q}2{\rho_Q}}$), (${\color{blue}\sf r{\rho_Q}2{\rho_P}}$, ${\color{blue}\sf w{\rho_Q}2{\rho_Q}}$)		  

\end{figure}

\noindent \proof To prove the theorem we construct the simulators $S_{\mc{R},\rho} \circ S_{\mc{R},\pi}$ (respectively $S_{\mc{I},\rho} \circ S_{\mc{I,\pi}}$) in the natural way as well (given in the Appendix).
Our proof obligation is to introduce an arbtirary environment $\mc{Z}$ and conclude
\[  \keyword{execUC}~\mc{Z} ~(\rho \circ \pi)~\mc{F}_1 ~\mathbbm{1}_\mc{A}
\le \keyword{execUC}~\mc{Z} ~\mathbbm{1}_\mc{\pi} ~\mc{F}_3 ~(\mc{S}_{\mc{I},\rho} \circ \mc{S}_{\mc{I},\pi})
\]
\noindent
%
The main idea is to notice that that we can bring $\rho$ from the composed protocol into the environment as $(\mc{Z}\circ \rho)$, reflecting the fact that the environment is meant to represent arbitrary outer protocols. The following derivation completes the proof:
\begin{align*}
    &~ \keyword{execUC}~\mc{Z}~(\rho \circ \pi)~\mc{F}_1~ \mathbbm{1}_\mc{A} & \\
  = &~ \keyword{execUC}~(\mc{Z}\circ \rho)~\pi~\mc{F}_1~ \mathbbm{1}_\mc{A} &
  \textnormal{(By inspection)} \\
\le&~ \keyword{execUC}~(\mc{Z}\circ \rho)~\mathsf{id}_\pi ~\mc{F}_2~ \mc{S}_{\mc{I},\pi} & (\textnormal{From}~ \mc{F}_1 \yrightarrow{$\pi$} \mc{F}_2) \\
 = &~ \keyword{execUC}~(\mc{S}_{\mc{I},\pi}\circ \mc{Z})~\rho ~\mc{F}_2~ \mathbbm{1}_\mc{A} &  \textnormal{(By inspection)} \\
\le&~ \keyword{execUC}~(\mc{S}_{\mc{I},\pi}\circ\mc{Z})~\mathsf{id}_\pi~\mc{F}_3~\mc{S}_{\mc{I},\rho} &
(\textnormal{From}~ \mc{F}_2 \yrightarrow{$\rho$} \mc{F}_3) \\
= &~ \keyword{execUC}~\mc{Z}~ \mathsf{id}_\pi~ \mc{F}_3~ (\mc{S}_{\mc{I},\pi} \circ \mc{S}_{\mc{I},\rho}) &
\textnormal{(By inspection)}
\end{align*}
The remaining case for $\mc{S}_{\mc{R},\rho} \circ \mc{S}_{\mc{R},\pi}$ is symmetric.\qed
\begin{comment}
The following equivalence is clear:
\begin{equation}
   \keyword{execUC}~\mc{Z}~(\rho \circ \pi)~\mc{F}_1~ \mathbbm{1}_\mc{A} =
   \keyword{execUC}~(\mc{Z}\circ \rho)~\pi~\mc{F}_1~ \mathbbm{1}_\mc{A}
\end{equation}

%% (1) Notice that by code path tracing equality:
%% execUC Z φπ F1 1 =
%% execUC (Z φ) π F1 1

Next, from $\mc{F}_1 \yrightarrow{$\pi$} \mc{F}_2$ we know %
\begin{equation}
  \keyword{execUC}~(\mc{Z}\circ \rho)~\pi~\mc{F}_1 ~ \mathbbm{1}_\mc{A} \le
  \keyword{execUC}~(\mc{Z}\circ \rho)~\mathsf{id}_\pi ~\mc{F}_2~ \mc{S}_{\mc{I},\pi}
\end{equation}
%% (2) Load (A) to have
%% execUC (Z φ) π F1 1 ≤ execUC (Z φ) 1 F2 SI1

Again by equality, we can see:
\begin{equation}
  \keyword{execUC}~(\mc{Z}\circ \rho)~\mathsf{id}_\pi~\mc{F}_2 ~ \mc{S}_{\mc{I},\pi} =
  \keyword{execUC}~(\mc{S}_{\mc{I},\pi}\circ \mc{Z})~\rho ~\mc{F}_2~ \mathbbm{1}_\mc{A}
\end{equation}
%% (3) Notice that by code path tracing equality:
%% execUC (Z φ) 1 F2 SI1 =
%% execUC (SI1 Z) φ F2 1

Next, from $\mc{F}_2 \yrightarrow{$\rho$} \mc{F}_3$ we know %
\begin{equation}
   \keyword{execUC}~(\mc{S}_{\mc{I},\pi}\circ\mc{Z})~\rho~ \mc{F}_2~\mathbbm{1}_\mc{A}
\le\keyword{execUC}~(\mc{S}_{\mc{I},\pi}\circ\mc{Z})~\mathsf{id}_\pi~\mc{F}_3~\mc{S}_{\mc{I},\rho}
\end{equation}
%% (4) Load (B) to have
%% execUC (SI1 Z) φ F2 1 ≤ execUC (SI1 Z) 1 F3 SI2

Finally, again by equality:
\begin{equation}
  \keyword{execUC}~(\mc{S}_{\mc{I},\pi}~\mc{Z})~\mathsf{id}_\pi~\mc{F}_3~\mc{S}_{\mc{I},\rho} =\keyword{execUC}~\mc{Z}~ \mathsf{id}_\pi~ \mc{F}_3~ (\mc{S}_{\mc{I},\pi} \circ \mc{S}_{\mc{I},\rho})
\end{equation}
\end{comment}
%% (5) By equality:
%% execUC (SI1 Z) 1 F3 SI2 =
%% execUC Z 1 F3 (SI1 o SI2)

\paragraph{Other notions of composition}
Our composition operator above is just a starting point.
The ``universal composition''~\cite{canetti2001universally} operator essentially multiplexes sessions identified by unique tags (\emph{session ids}), while a joint state composition theorem collapses multiple subroutines into one~\cite{canetti2003universal}.
Despite its name, development in UC often involves defining additional composition operators, for which ILC provides a flexible framework.
For example, interesting composition often happens ``in the functionality'' through higher order ``wrapper'' functionalities~\cite{kosba2016hawk,katz2007universally} which we would express through abstraction.


\subsection{Instantiating UC Commitments}
\label{subsec:example}
We now walk through an instantiation of UC commitments (\`{a} la Canetti and
Fischlin~\cite{canetti2001commitments}).  Instantiation proofs in SaUCy follow a
standard rhythm. We start with a security definition as an ideal functionality
(such as $\Func_{\textsc{Com}}$), give the protocol, construct a simulator, and
finally complete the relational analysis on paper.

UC commitments can be instantiated with standard cryptographic assumptions, for
example the RSA problem~\cite{lindell2014introduction}.  They also rely on a
``trusted setup,'' or common reference string, which are essentially public
parameters generated ahead of time (modeled as an ideal functionality
$\Func_{\textsc{crs}}$).

\paragraph{Extending ILC with cryptographic primitives.}
UC Commitments are realized from cryptographic primitives, such as trapdoor
permutations, which require extensions to ILC. The new syntactic forms are given
with their static and dynamic semantics in Figure~\ref{fig:extended-ilc}.

\paragraph{Commitment Protocol.}
The commitment protocol from Canetti and Fischlin~\cite{canetti2001commitments}
is implemented in ILC as follows:
\lstinputlisting[style=myilc]{listings/ucc.ilc}
To briefly summarize what is going: the setup CRS functionality (given in the Appendix) samples a random string $\sigma$ and two trapdoor pseudorandom generators (prgs $\mathsf{pk}_0, \mathsf{pk}_1$).
To commit to $b$, the commiter produces a string $y$ that is the result of applying one or the other of the prgs, and if $b=1$ additionally applying xor with $\sigma$.
The intuitive explanation why this is hiding is that without the trapdoor, it is difficult to tell whether a random $4k$-bit string is in the range of either prg. To open the commitment, the committer simply reveals the preimage and the receiver checks which of the two cases applies. The intuitive explanation why this is binding is that it is difficult to find a pair $y,y\oplus\sigma$ that are respectively in the range of both prgs.

\paragraph{Defining the simulator.}
The UC proof consists of two simulators, one for the ideal world and one for the real world.
The ideal world simulator is ported directly from the UC literature~\cite{canetti2001commitments}. The non-standard real world simulator, given in the Appendix, is trivial, but necessary because our protocol emulation definition requires simulation in both directions.

The ideal world simulator generates its own ``fake'' CRS for which it stores the trapdoors. The string $\sigma$ is not truly random, but instead is the result of combining two evaluations of the prgs. In Figure~\ref{fig:sim-short} we show the case that the committer P is corrupt (the other case is in the Appendix). The simulator is activated when $\mc{Z}$ sends a message $(\mathsf{Commit}' ~ y)$; in the real world, this is relayed by the dummy adversary to Q, who outputs \textsf{Committed} back to the environment. Hence to achieve the same effect in the ideal word, the simulator must send $(\mathsf{Commit}~b)$ to $\Func_{\textsc{Com}}$. To extract $b$ from $y$, the simulator makes use of the prg trapdoor check which one has $y$ in its range.
It is necessary to argue by cryptographic reduction that this simulation is sound.

\begin{figure}
\lstinputlisting[style=myilc]{listings/sim-short.ilc}
\caption{Ideal world simulator (excerpt) for UC commitment (full version in Appendix).}
\label{fig:sim-short}
\end{figure}


\paragraph{Relational argument.}
The goal of the relational analysis is to show that an environment's output in
the real world is indistinguishable from its output in the ideal world. The
proof follows the one in Canetti and Fischlin~\cite{canetti2001commitments}.

\begin{sketch}
  Consider the following ensembles:
  \begin{align*}
    D_{\mc{R}} &= D(\mathsf{execUC~\mc{Z}~(committer, receiver)~fCrs~dummyA})\\
    D_{\mc{R}}' &= D(\mathsf{execUC~\mc{Z}~(committer, receiver)~bCrs~dummyA})\\
    D_{\mc{I}} &= D(\mathsf{execUC~\mc{Z}~(dummyP, dummyQ)~fCom~simI})
  \end{align*}
  \noindent The ensemble $D_{\mc{R}}$ is over the output of $\mc{Z}$ in a real
  world execution. The ensemble $D_{\mc{R}}'$ is similar, except $\mc{Z}$ runs
  with a bad functionality that computes fake public strings in the same way
  that the simulator does. The ensemble $D_{\mc{I}}$ is over the output of
  $\mc{Z}$ in an ideal world execution. The goal is to show that $D_{\mc{R}} \sim
  D_{\mc{I}}$.
%  
  The proof proceeds by first showing that distinguishing between $D_{\mc{R}}$
  and $D_{\mc{R}}'$ reduces to breaking the pseudorandomness of \textsf{tdp}
  (hence, $D_{\mc{R}} \sim D_{\mc{R}}'$), and then by showing that distinguishing
  between $D_{\mc{R}}'$ and $D_{\mc{I}}$ also reduces to breaking the
  pseudorandomness of \textsf{tdp} (hence, $D_{\mc{R}}' \sim D_{\mc{I}}$). By the
  transitivity of indistinguishability, ${D_{\mc{R}} \sim D_{\mc{I}}}$.
\end{sketch}

\subsection{Reentrancy in SaUCy}
\label{subsec:reentrancy}

The cryptography community has recently identified subtleties in defining UC ideal functionalities that relate to reentrancy and the scheduling of concurrent code, such that
several functionalities in the literature are ambiguous as ITMs~\cite{camenisch2016universal}.
Although concerning, these issues have no cryptographic flavor, but instead are better addressed from the PL viewpoint.
To illustrate, consider the following fragment of (untyped) ILC syntax, which allows an adversary to control the delivery schedule of messages from $P$ to $Q$ (an asynchronous channel):
\lstinputlisting[style=myilc]{listings/reentrant.ilc}
After receiving input from party $P$, it
notifies the adversary, then forks a background thread to wait for \textsf{OK} before
delivering the message.
This introduces a race condition: suppose input message $m_1$ is sent by $P$, but then the adversary $\mathcal A$, before sending \textsf{OK}, instead returns control to $\mathcal Z$, which passes $P$ a second input $m_2$. Now there are two queued messages. Which one gets delivered when the adversary sends \textsf{OK}?

To resolve this paradox, notice that this fragment is untypeable in ILC.
The race condition occurs because the read channel \textsf{frA} is duplicated.
Since \textsf{frA} is linear in the function body, the function would not be typeable as intuitionistic as required by the \textsf{loop} construct.
Camenisch et al.~\cite{camenisch2016universal} identified several strategies for resolving this problem in UC, which in turn are expressible ILC. One approach is to make the process explicitly sequential, such that the arrival of a second message before the first is delivered causes execution to get stuck:
\lstinputlisting[style=myilc]{listings/reentrant-seq.ilc}
Alternatively, we may discard such messages arriving out of order, returning them to sender; we express this in ILC using the external choice operator,
\lstinputlisting[style=myilc]{listings/reentrant-ignore.ilc}<|MERGE_RESOLUTION|>--- conflicted
+++ resolved
@@ -105,15 +105,6 @@
 \textsf{Crupt} datatype is defined below, with its variants denoting the cases
 when party \textsf{p} is corrupt, party \textsf{q} is corrupt, or no party is
 corrupt, respectively.
-<<<<<<< HEAD
-Some careful programming is needed to handle the cases when the adversary sends
-messages on behalf of corrupted parties; this is captured by
-\textsf{wrapper\{P,Q\}} (shown in \Appendixref{sec:full-execUC}).
-
-\endgroup
-
-=======
->>>>>>> 4f7a3edf
 \lstinputlisting[style=myilc]{listings/crupt.ilc}
 \endgroup
 \noindent Some careful programming is needed to handle the cases
