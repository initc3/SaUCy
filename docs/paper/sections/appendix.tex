--- conflicted
+++ resolved
@@ -184,14 +184,8 @@
 \label{fig:alg-type-check}
 \end{figure*}
 
-<<<<<<< HEAD
-\newpage
-
-\section{\textsf{execUC}}
-=======
-\twocolumn
+
 \section{ILC Implementation of \textsf{execUC} }
->>>>>>> 9c132edc
 \label{sec:full-execUC}
 The full definition of the UC execution experiment is given in Figure~\ref{fig:execUC}.
 
@@ -273,33 +267,6 @@
 \label{fig:simR}
 \end{figure*}
 
-<<<<<<< HEAD
-=======
-
-
-\section{Cryptography Definitions}
-\begin{definition}[Trapdoor Permutations~\cite{lindell2014introduction}]
-  A tuple of polynomial-time algorithms $(\mathsf{Gen}, \mathsf{Samp},
-  f, \textsf{Inv})$ is a family of trapdoor permutations if:
-  \begin{itemize}[leftmargin=*]
-    \item The probabilistic parameter-generation algorithm \textsf{Gen}, on
-  input $1^n$, outputs $(I, \mathsf{td})$ with $\left| I \right| \geq n$. Each
-  value of $I$ defines a set $D_I$ that constitutes the domain and range of a
-  permutation (i.e., bijection) $f_I \colon D_I -> D_I$.
-    \item Let $\mathsf{Gen}_1$ denote the algorithm that results by
-  running \textsf{Gen} and outputting only $I$. Then
-  $(\mathsf{Gen}_1, \mathsf{Samp}, f)$ is a family of one-way permutations.
-    \item Let $(I, \mathsf{td})$ be an output of $\mathsf{Gen}(1^n)$. The
-  deterministic inverting algorithm \textsf{Inv}, on input \textsf{td} and $y \in
-  D_I$, outputs $x \in D_I$. We denote this by
-  $x \coloneqq \mathsf{Inv}_{\mathsf{td}}(y)$. It is required that with all but
-  negligible probability over $(I, \mathsf{td})$ output by $\mathsf{Gen}(1^n)$
-  and uniform choice of $x \in D_I$, we have $\mathsf{Inv}_{\mathsf{td}}(f_I(x)) =
-  x$.
-  \end{itemize}
-\end{definition}
-
->>>>>>> 9c132edc
 \section{Universally Composable Commitment Protocol}
 In this section we give the full elaboration of our UC commitment instantiation.
 The specification functionality is given in the body in Figure~\ref{func:com},
